--- conflicted
+++ resolved
@@ -10,72 +10,7 @@
     <link rel="stylesheet" href="/css/styles.css" />
   </head>
   <body>
-<<<<<<< HEAD
-  <div id="header-container"></div>
-    <main class="app">
-      <h1 class="app-title">Holokai Planner</h1>
-
-  <!-- Title outside the card -->
-  <h2 class="section-title" id="holokai-title">1. Choose your Holokai</h2>
-
-  <section class="card" id="step-holokai">
-        <button class="card-help" type="button" aria-label="Help" title="Help">?</button>
-
-        <div class="grid-3">
-          <!-- Major -->
-          <div class="field">
-            <label for="major-input">Major</label>
-            <div class="sd" id="major-dd">
-              <input id="major-input" class="sd-input" type="text" placeholder="Search majors..." autocomplete="off" />
-              <div class="sd-list" id="major-list"></div>
-              <input type="hidden" id="major-id" />
-=======
-    <!-- Updated menubar with styled Admin Login link -->
-    <div id="menubar">
-      <!-- BYUH logo on left -->
-      <img
-        class="icon left"
-        id="morebutton"
-        src="./assets/byuhawaii.png"
-        alt="BYUH Logo"
-      />
-      
-      <!-- Navigation buttons -->
-      <!-- <div class="menu-links">
-        <a href="/change_plan.html" class="menu-button">Change Your Plan</a>
-      </div>
-       -->
-      <!-- Admin login positioned right -->
-    </div>
-
-    <div class="menu-spacer"></div>
-    
-    <!-- Red background with images -->
-    <div id="red-background">
-      <img src="./assets/turtle.png" alt="">
-      <img src="./assets/hawaiiandesign.png" alt="">
-    </div>
-
-    <div class="background-image">
-     
-      <!-- Start of the container -->
-      <div class="container">
-        <header class="floating-bar" id="welcome-screen">
-          <div class="welcome-container">
-            <h2 class="welcome-title">Welcome to Holokai Planner</h2>
-            <p class="welcome-text">Choose how you would like to create your college path:</p>
-            
-            <div class="path-options">
-              <button id="semesters-path-btn" class="path-button">
-                <i class="fa fa-calendar"></i>
-                Create college path by number of semesters
-              </button>
-              
-              <button id="credits-path-btn" class="path-button">
-                <i class="fa fa-graduation-cap"></i>
-                Create colleger hello there  path by credits per semester s
-              </button>
->>>>>>> d9a2cf86
+
             </div>
             <!-- square until filled -->
             <div class="preview square" id="major-preview">No course selected</div>
